from __future__ import absolute_import

__all__ = ('ApiClient',)

<<<<<<< HEAD
from rest_framework.test import APIClient as DefaultAPIClient
=======
from django.core.urlresolvers import resolve
from rest_framework.test import APIRequestFactory, force_authenticate
>>>>>>> fdcade4a

from sentry.utils import json


class ApiError(Exception):
    def __init__(self, status_code, body):
        self.status_code = status_code
        self.body = body

    def __unicode__(self):
        return 'status=%s body=%s' % (self.status_code, self.body)


class ApiClient(object):
    prefix = '/api/0'

    ApiError = ApiError

    def request(self, method, path, user, auth=None, params=None, data=None,
                is_sudo=False):
        full_path = self.prefix + path

        if data:
            # we encode to ensure compatibility
            data = json.loads(json.dumps(data))

<<<<<<< HEAD
        # TODO(dcramer): implement is_sudo
        client = DefaultAPIClient()
        client.force_authenticate(user, auth)
=======
        rf = APIRequestFactory()
        mock_request = getattr(rf, method.lower())(full_path, data)
        mock_request.auth = auth
        mock_request.user = user
        mock_request.is_sudo = lambda: is_sudo
        force_authenticate(mock_request, user, auth)

        if params:
            mock_request.GET._mutable = True
            mock_request.GET.update(params)
            mock_request.GET._mutable = False
>>>>>>> fdcade4a

        response = getattr(client, method.lower())(full_path, data)

        if 200 <= response.status_code < 400:
            return response
        raise self.ApiError(response.status_code, response.data)

    def get(self, *args, **kwargs):
        return self.request('GET', *args, **kwargs)

    def post(self, *args, **kwargs):
        return self.request('POST', *args, **kwargs)

    def put(self, *args, **kwargs):
        return self.request('PUT', *args, **kwargs)

    def delete(self, *args, **kwargs):
        return self.request('DELETE', *args, **kwargs)<|MERGE_RESOLUTION|>--- conflicted
+++ resolved
@@ -2,12 +2,8 @@
 
 __all__ = ('ApiClient',)
 
-<<<<<<< HEAD
-from rest_framework.test import APIClient as DefaultAPIClient
-=======
 from django.core.urlresolvers import resolve
 from rest_framework.test import APIRequestFactory, force_authenticate
->>>>>>> fdcade4a
 
 from sentry.utils import json
 
@@ -30,15 +26,13 @@
                 is_sudo=False):
         full_path = self.prefix + path
 
+        resolver_match = resolve(full_path)
+        callback, callback_args, callback_kwargs = resolver_match
+
         if data:
             # we encode to ensure compatibility
             data = json.loads(json.dumps(data))
 
-<<<<<<< HEAD
-        # TODO(dcramer): implement is_sudo
-        client = DefaultAPIClient()
-        client.force_authenticate(user, auth)
-=======
         rf = APIRequestFactory()
         mock_request = getattr(rf, method.lower())(full_path, data)
         mock_request.auth = auth
@@ -50,9 +44,13 @@
             mock_request.GET._mutable = True
             mock_request.GET.update(params)
             mock_request.GET._mutable = False
->>>>>>> fdcade4a
 
-        response = getattr(client, method.lower())(full_path, data)
+        if data:
+            mock_request.POST._mutable = True
+            mock_request.POST.update(data)
+            mock_request.POST._mutable = False
+
+        response = callback(mock_request, *callback_args, **callback_kwargs)
 
         if 200 <= response.status_code < 400:
             return response

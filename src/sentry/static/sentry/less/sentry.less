@import url("../bootstrap/less/bootstrap.less");
@import url("fonts.less");
@import url("datepicker.less");

@baseFontSize: 13px;
@grayDark: #404f60;
@gray: #465262;

@linkColor: #4593DE;

@linkColorHover: darken(#1783c8, 10%);

@iconSpritePath:          "../bootstrap/img/glyphicons-halflings.png";
@iconWhiteSpritePath:     "../bootstrap/img/glyphicons-halflings-white.png";


/* =============================  Global  ============================== */

body {
  margin: 0;
  font-family: @baseFontFamily;
  font-size: @baseFontSize;
  line-height: @baseLineHeight;
  color: @gray;
  -webkit-font-smoothing: antialiased;
  font-family: "Helvetica Neue", helvetica, sans-serif;
  background: #dcdfe4;
}

.container {
  width: auto;
}


// LINKS
// -----

a {
  color: @linkColor;
  text-decoration: none;
  .transition(color linear .2s);
}
a:hover {
  color: @linkColorHover;
}

p {
  font-size: 14px;
  line-height: 22px;
}


h1, h2, h3, h4, h5, h6 {
  margin: 0;
}

h2 {
  font-size: 24px;
  line-height: 36px;
}
h3 {
  line-height: 27px;
  font-size: 18px;
}

/* =============================  Layout  ============================== */

.navbar {
  margin-bottom: 0;
  .navbar-inner {
    color: #bfc6cf;
    text-shadow: none;
    padding-left: 0;
    .clearfix();
    .border-radius(0);
    background: #465262;
    border: 0;
    .box-shadow(none);
    height: 70px;
    .container {
      padding: 9px 10px 0 30px;
    }
  }

  #logo {
    font-size: 22px;
    color: #eef5fc;
    font-weight: bold;
    float: left;
    display: block;
    width: 73px;
    height: 25px;
    margin: 15px 0 0;
    letter-spacing: -1px;
    text-decoration: none;
    &:hover {
      color: lighten(#eef5fc, 10);
    }
  }

  .navbar-search {
    margin: 10px 0 0 10px;
    .pull-left;

    .search-query {
      width: 194px;
      background: #333b47;
      .border-radius(3px);
      padding: 5px 10px;
      @shadow: none;
      .box-shadow(@shadow);
      .placeholder(#b4bdc5);
      border: none;
      font-weight: 500;
      line-height: 15px;
      font-size: 13px;

      &:focus {
        padding: 5px 10px;
        background: #333b47;
        color: #b4bdc5;
        text-shadow: none;
        @shadow: none;
        .box-shadow(@shadow);
      }

      .placeholder(#576374);
    }
  }

  .nav {
    margin: 12px 0 0 10px;

    > li {
      margin: 0 0 0 35px;
      > a {
        color: #bfc6cf;
        text-shadow: none;
        display: block;
        padding: 3px 0;
        font-size: 14px;
        font-weight: bold;
      }
      > .dropdown-toggle {
        background: inherit !important;
        .caret {
          border-top-color: #b3b9c1 !important;
          border-bottom-color: #b3b9c1 !important;
        }
      }
      > .dropdown-menu {
        a {
          .transition(none);
        }
      }
      &.active > a,
      &.active:hover > a,
      &:hover > a,
      &:focus > a {
        background: none !important;
        color: #fff;
        .border-radius(3px);
        .box-shadow(none);
      }

    }
  }
}

.toolbar {
  .clearfix();
  background: #dee3e9;
  padding: 0 30px;
  height: 53px;

  .breadcrumb {
    margin: 0;
    padding: 0;
    background: none;
    border: none;
    font-size: 14px;
    font-weight: normal;
    line-height: 53px;

    > li {
      position: relative;
      text-shadow: none;
      font-weight: bold;

      a {
        color: #828991;
      }

      &:last-child > a {
      
      }

      .action {
        position: relative !important;
        padding: 3px 7px;
        margin-left: 5px;
        top: -1px;
        line-height: 13px;
        font-size: 11px;
      }

    }

    .divider {
      height: 25px;
      border-left: 1px solid #c9cfd8;
      position: relative;
      top: 8px;
      margin-left: 10px;
    }

    .projects.filter {
      margin: 0 5px 0;
    }

    .select2-container .select2-choice { 
      width: 150px;
      height: 28px;
      line-height: 28px;
      top: -3px;
      padding: 0 0 0 11px;
    }

    .project-settings {
      a {
        .opacity(60);
        .transition(opacity .3s);
        &:hover {
          .opacity(100);
        }
      }
      i {
        font-size: 16px;
        position: relative;
        top: 2px;
      }
    }
  }

  h2 {
    font-size: 16px;
    font-weight: 600;
    line-height: 52px;
  }

  .pull-right {
    margin: 12px 0 0;
    .btn {
      color: #9da5b0;
      min-width: 70px;
      background: none;
      @borderRadius: 4px !important;
      .border-radius(@borderRadius);
      &.active{
        background: #fff;
        color : #6b7583 !important;
        .box-shadow(none);
      }
    }
  }
}

#content {
  background: #fff;

  &.with-sidebar {
    background: #fff url(../images/dashboard/sidebar-bg.png) top right repeat-y;
    .content {
      padding-right: 300px;
    }
  }
  &.with-left-sidebar {
    background: #fff url(../images/dashboard/sidebar-bg.png) top left repeat-y;  
    .content {
      padding-left: 300px;
    }
    .main {
      float: right;
    }
    .sidebar {
      margin-right: 0;
      margin-left: -300px;
    }
  }

  .content {
    .clearfix();
    position: relative;
  }
  .main {
    width: 100%;
    position: relative;
    float: left;
  }
  .body {
    padding: 20px 30px 10px;
  }
  .btn-toolbar {
    .clearfix();
    margin: 0;
    list-style: none;
    padding: 15px 20px 15px 30px;
    .btn-group {
      .btn {
        float: none;
      }
      .dropdown-toggle small {
        color: #888;
      }
      .dropdown-menu li small {
        color: #aaa;
        display: inline-block;
      }
    }
  }
  section.body .btn-toolbar {
    padding: 15px 0;
  }
  .sidebar {
    position: relative;
    width: 240px;
    float: left;
    padding: 18px 30px;
    margin-right: -300px;
    overflow: hidden;

    h6 {
      display: block;
      font-size: 12px;
      text-transform: uppercase;
      font-weight: bold;
      line-height: 1.2;
      color: #a1a8ae;
      padding: 3px 15px;
      margin: 0 -15px 2px;
      font-weight: bold;
      line-height: @baseLineHeight;
    }

    dl {
      margin-top: 0px;
      margin-bottom: 8px;
    }

    .nav.nav-tabs.nav-stacked,
    .nav.counted-list {
      margin-bottom: 8px;
      list-style: none;
      &.counted-list {
        margin: 0 -45px 17px;
        li {
          position: relative;
          padding: 0 30px;
          a {
            display: inline;
            padding: 0;
            margin: 0;
          }
          .count {
            padding-right: 5px;
          }
        }
      }
      li {
        position: relative;
        margin-left: 0;
        padding-left: 0;
      }
    }

    .nav.nav-tabs.nav-stacked {
      li {
        position: relative;
        margin: 0 0 1px;
        .action {
          background: none;
          position: absolute;
          right: 12px;
          top: 10px;
          padding: 2px;
          font-size: 16px;
          .opacity(70);
        }
        a {
          font-weight: bold;
          background-color: #fff;
          color: #9ba0a3;
          border: none;
          padding: 10px 14px;
          &:hover {
            color: #7d858d;
          }
        }
        &.active a {
          position: relative;
          color: @linkColor;
          .box-shadow(none);
        }
      }
    }
    .nav-list {
      li.nav-header {
        padding-left: 30px;
        padding-right: 30px;
      }
      margin: 0 -29px 8px -30px;
      li a {
        padding: 5px 30px;
      }
      li.active a {
        background-color: #56AFE8;
      }
    }
    .filter {
      margin-bottom: 17px;
      .select2-container {
        display: block;
      }
    }
  }
}

footer {
  .clearfix();
  background: #dcdfe4;
  padding: 70px 30px;
  color: #939aa4;
  font-weight: bold;

  .container {
    .clearfix();
    > div {
      float: left;
      margin: 0 30px 0 0;
    }
    .contribute {
      float: right;
      margin: 0;
    }
  }
  a {
    color: darken(#939aa4, 4);
    font-weight: bold;
    &:hover {
      color: #fff;
    }
  }

  .btn {
    color: #ecf0f5;
    padding-top: 4px;
    padding-bottom: 4px;
    background: #b6bbc2;
    position: relative;
    top: -2px;
    margin: 0 0 0 10px;
    &:hover {
      color: #ecf0f5;
      background: lighten(#b6bbc2, 5);
    }
  }
}

/* =============================  Modules  ============================== */

.btn, .btn-primary {
  font-weight: normal !important;
}
.btn {
  span {
    text-indent: -1000em;
  }
  &.prev, &.next {
    padding: 8px;
  }
  &.prev span {
    position: relative;
    left: -4px;
    .caret;
    display: block;

    border-top: 5px solid transparent;
    border-right: 8px solid #737f8f;
    border-left: 8px solid transparent;
    border-bottom: 5px solid transparent;
  }
  &.next span {
    position: relative;
    right: -4px;
    .caret;
    display: block;

    border-top: 5px solid transparent;
    border-right: 8px solid transparent;
    border-left: 8px solid #737f8f;
    border-bottom: 5px solid transparent;
  }
}

.chart {
  position: relative;
  max-height: 200px;

  > .title {
    font-size: 2em;
    text-transform: uppercase;
    position: absolute;
    left: 1px;
    top: 1px;
    color: #dfe3e9;
    .opacity(70);
    background: #fff;
    padding: 5px 8px;
    line-height: 100%;
  }

  > .legend {
    position: absolute;
    left: 0;
    top: 0;
    width: 40px;
    padding-left: 10px;
    height: 100%;
    text-align: left;
    color: @linkColor;
  }
}
.sparkline {
  position: relative;

  > a {
    position: relative;
    float: left;
    height: 100%;
    display: block; 

    &:hover {
      > span {
        background: @linkColor;
        border-color: @linkColor;
      }
    }

    > span {
      display: block; 
      position: absolute; 
      bottom: 0;
      left: 0; 
      right: 1px;
      background: #dfe3e9;
      .border-radius(3px 3px 0 0);
      border: 1px solid #dfe3e9;
      min-width: 1px;
      height: 0;
      overflow: hidden; 
      text-indent: -9999px;

    }
  }
}

.group-list, .events {
  margin: 0;
  padding: 0;
  list-style: none;
  border-top: 1px solid #eff1f4;
 
  &.events-detail {
    li {
      border-bottom: none;
      padding-bottom: 0;
    }
  }
  &.no-counts {
    > li {
      padding-left: 20px;
    }
  }

  > li {
    position: relative;
    padding: 15px 30px 15px 120px;
    position: relative;
    border-bottom: 1px solid #eff1f4;
    min-height: 70px; /* count height */

    a {
      .transition(none);
    }

    &:first-child {
      border-top-width: 1px;
    }

    &:hover {
      .actions a {
        color: darken(#e7e9ed, 6);
      }
    }

    &.empty {
      border: 0;
      padding: 15px 20px !important;
      &:hover {
        .reset-filter();
        background-image: none;
        background-color: inherit;
      }
    }

    &.with-sparkline {
      .message {
        padding-right: 129px;
      }
      .meta {
        right: 155px;
      }
    }

    &.unseen {
      h3 {
        font-weight: bold;
      }
    }

    h3 {
      margin: 0;
      font-size: 20px;
      font-weight: normal;
      width: 85%;
      overflow: hidden;
      a {
        color: #465262;
      }
      span {
        margin-left: 10px;
        font-weight: 300;
        padding: 0 5px;
        font-size: 13px;
      }
    }
    .count {
      color: #fff;
      position: absolute;
      left: 28px;
      .square(70px);
      background: #cfd3da;
      .border-radius(70px);
      line-height: 70px;
      text-align: center;
      font-size: 19px;
      font-weight: bold;
      letter-spacing: -1px;
      overflow: hidden;

      span {
        position: absolute;
        left: 0;
        right: 0;
        height: 100%;
        text-align: center;
        line-height: inherit;
        display: block;
      }
    }
    .message {
      color: #868f99;
      margin-bottom: 0;
      font-size: 15px;
      padding-right: 24px;
      .tag {
        .pull-right;
      }
    }

    .meta {
      color: #b6bcc2;
      font-size: 13px;
    }

    .tag {
      margin-left: 10px;
    }
    .tag-project {
      display: none;
    }
    .sparkline {
      position: absolute;
      right: 40px;
      top: 25px;
      display: inline-block;
      width: 100px;
      height: 40px;

      > span {
        position: relative;
        float: left;
        width: 3px;
      }
    }

    .actions {
      position: absolute;
      right: 20px;
      top: 25px;
      list-style-type: none;
      margin: 0;
      padding: 0;
      li {
        margin-bottom: 13px;
        font-size: 14px;
        line-height: 18px;
        text-align: center;
        display: block;
        width: 20px;
        height: 20px;
        > a {
          font-size: 19px;
          color: #e7e9ed;
          &:hover {
            color: darken(#e7e9ed, 6);
            text-decoration: none;
          }
        }
        .checked {
          color: #26ad31;
        }

        .bookmarked {
          color: @orange;
        }

        .disabled {
          color: @gray;
        }
      }
    }

    .row_link {
      top: 0;
      left: 0;
      width: 100%;
      height: 100%;
      position: absolute;
    }

    &.level-debug .count {}
    &.level-info .count { background: #ffa101; }
    &.level-warning .count { background: #ffa101; }
    &.level-error .count { background: #f0431c; }
    &.level-fatal .count { background: #f0431c; }

    &.resolved {
      h3 {
        text-decoration: line-through;
      }
      .count {
        background: #26ad31;
      }
    }
  }
  &.small {
    > li {
      min-height: 30px;
      padding: 10px 10px 10px 60px;

      h3 {
        margin: 0;
        font-size: 14px;
        line-height: 16px;
      }

      .message {
        font-size: 12px;
        .tag {
          display: none;
        }
      }

      .count {
        left: 10px;
        font-size: 12px;
        width: 36px;
        height: 36px;
        line-height: 38px;
        .border-radius(36px);
      }

      .actions {
        display: none;
      }

      .sparkline {
        right: 10px;
        height: 20px;
        top: 20px;
      }

      .tag, .meta {
      
      }

      .tag-project {
        display: inline-block;
      }

    }
  }
}

label { font-weight: bold; }

pre, code {
  span {
    display: inline-block;
  }
}

pre {
  border: 0;
}

code {
  border: 0;
  background-color: inherit;
  color: lighten(@black, 40%);
}

.nav-tabs {
  > li.pull-right {
    float: right;
  }
}
.table th {
  vertical-align: top;
}
.table td {
  vertical-align: middle;
}
.clippy {
  display: inline-block;
  vertical-align: middle;
  padding: 3px 5px 1px 23px;
  line-height: 20px;
  position: relative;
  width: auto;
  overflow: hidden;
  background: #f9f9f9;
  border: 1px solid #e9e9e9;
  object {
    .border-radius(3px);
    position: absolute;
    left: 5px;
    top: 5px;
    width: 12px;
    height: 12px;
  }
  &:hover {
   border-color: #bbb;
  }
}
td .clippy {
  border: 0;
}

// Code styles

.frame {
  padding: 5px;
  border: 1px solid #fff;
  margin: -6px -6px 0 -6px;

  &.system-frame {
    color: #999;
  }

  code {
    color: inherit;
  }

  div.commands {
    position: absolute;
    right: 10px;
    top: 6px;
    font-size: 0.9em;
    a {
      color: #666;
      text-decoration: none;
      span {
        font-size: 9px;
        margin-right: 5px;
      }
    }
  }

  .context {
    margin-bottom: 5px;
  }

  table.vars {
    margin-bottom: 5px;
  }

  &.expanded {
    color: #000;
    border-color: darken(@infoBorder, 5%);

    > p {
      color: #000;
      margin: -5px -5px 5px -5px;
      padding: 5px;
      background: @infoBackground;
    }

    // .context li {
    //   color: darken(@infoText, 20%);
    //   background: lighten(@infoBackground, 5%);
    //   pre {
    //     color: inherit;
    //   }
    //   &.active {
    //     background: @infoBackground;
    //     color: #000;
    //   }
    // }
  
    .commands a {
      color: @infoText;
    }

    .expandable {
      display: block;
    }
    table.expandable {
      display: table;
    }
    li.expandable {
      display: list-item;
    }
  }
}


.expandable {
  display: none;
}

ol.context {
  cursor: pointer;
  margin: 0;
  list-style-position: inside;
  .border-radius(3px);
  > li {
    padding-left: 20px;
    font-family:monospace;
    white-space:pre;
    color:rgba(0,0,0,.75);
    background-color: #f4f6f9;
    line-height: 24px;
    > pre {
      background-color: inherit;
      color: rgba(0,0,0,.5);
      margin: 0;
      padding: 0;
      border: 0;
      display: inline;
      line-height: 24px;
      font-size: 12px;
      white-space: pre;
      white-space: pre-wrap;
      word-wrap: break-word;
    }
  }
  > li.active {
    background-color: #dee3e9;
    pre {
      color: @black;
    }
  }

  > li:first-child {
      .border-radius(4px 4px 0 0);
  }

  > li:last-child {
      .border-radius(4px 4px 0 0);
  }

  li.closed {
    .border-radius(4px);
  }
}
ol.context-line {
  > li {
    > span {
      float: right;
    }
  }
}

// Vars display
table.vars {
  .table-condensed;
  .table-striped;

  &.closed {
    display: none;
  }

  td, th {
    border: 0;
  }
}
  
td table.vars {
  margin-bottom: 0;
}


td.code {
  overflow: hidden;

  > pre {
    background-color: inherit;
    color: rgba(0,0,0,.75);
    padding: 1px 3px;
    border: 0;
    margin-bottom: 0;
  }
}

// Generic module stuff

.module {
  margin-bottom: 20px;
}
.module-content table pre {
  margin-bottom: 0;
}

// Sparkline grid

.innerColumn(@columnSpan: 1) {
  width: ((@gridColumnWidth) * @columnSpan) + (@gridGutterWidth * (@columnSpan - 1)) - 10;
}

#chart { margin-bottom: 15px; overflow: hidden; }

/* tracebacks */
<<<<<<< HEAD
.frame table.vars { margin:5px 0 0 35px; }

.frame p {
  font-size: 11px;
}
table.vars td.code { overflow: hidden; }
table.vars td.code pre { margin-bottom: 0; }
=======
>>>>>>> e9f11987
div.pastebin textarea { padding: 10px; background: #f9f9f9; border-color: #ddd; }

ul.traceback { list-style-type: none; margin-left: 0; }
ul.traceback li.frame { margin-bottom: 10px; overflow: hidden; position: relative; }

#versioninfo {
  th { text-align: left; font-family: monospace; padding-right: 20px; }
  tr:nth-child(odd) {
    background: #eee;
  }
}

.error { background: #ffc; padding: 5px; }
.specific { color:#cc3300; font-weight:bold; }
h2 span.commands { font-size:.7em;}
span.commands a:link {color:#5E5694;}
pre.exception_value { font-family: sans-serif; font-weight: normal; color: #333; font-size: 1.5em; }

/* message details */
.server-list, .url-list, .logger-list, .level-list { list-style: none; margin-left: 0; margin-bottom: 0; }
.server-list li, .url-list li { padding-bottom: 10px; }
.url-list li a { line-height: 18px; }

dl.flat {
    margin-bottom: 1em;
}
dl.flat dt {
    float: left;
    clear: left;
    width: 90px;
    padding-bottom: 5px;
}
dl.flat dd {
    padding-bottom: 5px;
}

#full-message {
    line-height: 1.5em;
}

table.inline tr {
    display: inline-block;
}

#popup {
    background: #fff;
    padding: 10px;
    margin: 10px;
}

small {
  font-size: 0.9em;
}

.form-actions {
  border-top: 1px solid #eff1f4;
  background: none;
  padding: 30px 0 0;
  p {
    padding: 6px 10px;
    line-height: 15px;
  }
  .note {
    color: @grayLight;
    line-height: 30px;
  }
}

.inputs-list label {
  padding-left: 18px;
}
.inputs-list label input[type="radio"],
.inputs-list label input[type="checkbox"] {
  float: left;
  margin-left: -18px;
}

// Move the options list down to align with labels
.controls > .inputs-list label:first-child,
.controls > .inputs-list label:first-child {
  padding-top: 5px; // has to be padding because margin collaspes
}
.select2-container {
  margin-bottom: 9px;
}

legend {
  margin-bottom: 18px;
}


.modal-header small {
  font-size: 0.65em;
}

.btn-primary {
  .buttonBackground(#61C1EF, #4593DE);
  font-weight: bold;
}
// #5e6a77
// #505962

.body .page-header:first-child {
  margin-top: 0;
}
.page-header {
  padding-bottom: 0;
  border-bottom: 0;
  margin: 20px 0;

  .pull-right {
    margin-top: 4px;
  }
  h2 {
    font-weight: normal;
  }
}

.modal {
  width: 760px;
  margin-left: -480px;
}

.image {
  border: 1px solid #ddd;
  background: #ccc;
  padding: 10px;
  margin-bottom: 10px;
  display: inline-block;
  .border-radius(3px);
}
.image img {
  .border-radius(3px);
  display: block;
}

.datepicker-box {
  position: absolute;
  top:50px;
  left:400px;
  padding: 15px 15px 0px;
  z-index:900;
  background-color: @white;
  .border-radius(4px);
  .box-shadow(0 0 0 2px rgba(70,82,98,.43));
  .background-clip(padding-box);
  .time {
    width: 80px;
  }
  .date {
    width: 120px;
  }
  .submit {
    .help-block {
      margin-top: 0;
      padding-top: 5px;
    }
  }
}

#daterange {
  display: none;
}

.avatar {
  vertical-align: middle;
  border-radius: 3px;
}


.nav-pills > li.active > a {
  background-color: lighten(@linkColor, 10%);
}
.nav-small {
  &.nav-pills > li > a {
    padding: 5px 8px;
    font-size: 12px;
  }
}

.page-header h3.pull-left {
  margin-right: 10px;
}

#messages .alert {
  .border-radius(0);
}

.alert-block {
  padding-bottom: 5px;
  > p {
    margin-bottom: 9px;
  }
  > ul {
    margin-bottom: 9px;
  }
}

<<<<<<< HEAD
=======
[class*="icon-"] {
  background-image: url(@iconSpritePath);
}
.icon-white {
  background-image: url(@iconWhiteSpritePath);
}

>>>>>>> e9f11987

.plugin-meta {
  .description {
    p { font-size: 13px; }
  }
}


@media print {
    body {
        color: @black;
    }
    header {
        display: none;
    }
    .sidebar, .toolbar {
      display: none;
    }
    .content {
      padding: 0 !important;
    }
    #CModal, footer { display: none; }
}


/* ////////////////////////////////// Flat overrides ////////////////////////////////// */

.btn {
  background: #ecf0f4;
  .border-radius(4px);
  .box-shadow(none);
  border: none;
  color: #666d73;
  font-weight: bold;
  text-shadow: none;
  font-size: 13px;

  i {
    color: lighten(#a4adb7, 5);
    margin: 0 3px 0 0;
    position: relative;
    font-size: 15px;
    top: 1px;
    left: -1px;
  }

  .caret {
    border-top-color: #a4adb7;
    border-bottom-color: #a4adb7;
  }

  &:hover {
    color: #666d73;
    background: darken(#ecf0f4, 2);
  }
  &:active {
    .box-shadow(none);
  }

  &.btn-primary {
    background: #56AFE8;
    color: #fff;
  }
}

.btn.disabled, .btn[disabled] {
  background: #ecf0f4;
  .opacity(55);
}

.dashboard-btn {
  display: block;
  background: #fff;
  text-align: center;
  width: 30px;
  height: 28px;
  position: relative;
  top: -3px;
  .border-radius(3px);

  i {
    position: relative;
    font-size: 16px;
    top: 5px;
    left: -1px;
  }
}

.nav-list > li > a, .nav-list > li > a:hover, .nav-list > li.active > a, .nav-list > li.active > a:hover {
  font-weight: bold;
  font-size: 14px;
  text-shadow: none;
}

.btn-group.open .dropdown-toggle {
  background-color: darken(#ecf0f4, 4) !important; 
  .box-shadow(none);
}

.dropdown-menu {
  top: 33px;
  border: none;
  .border-radius(4px);
  .box-shadow(0 0 0 2px rgba(70,82,98,.43));
  .background-clip(padding-box);

  li a {
    .transition(none);
    font-weight: bold;
    color: #878e94;

    &:hover {
      background: #fff;
      color: darken(#878e94, 12);
    }
  }

  li.active a, li.active a:hover {
    background: #56AFE8;
    color: #fff;
  }
}

.icon-arrow-down:before {
  font-size: 10px;
  position: relative;
  top: -2px;
  left: 4px;
}

.select2-container .select2-choice div b {
  background: none;

  &:before {
    font-size: 9px;
    position: relative;
    top: -5px;
    left: 2px;
    font-family: 'sentry';
    font-style: normal;
    speak: none;
    font-weight: normal;
    -webkit-font-smoothing: antialiased;
    content: "\e003";
  }
}

.table-striped tbody tr:nth-child(odd) td, .table-striped tbody tr:nth-child(odd) th {
  background-color: #F4F6F9;
}

.table th, .table td {
  border: none;
}

.table-striped {
  border-top: 2px solid #F4F6F9
}

.nav-tabs {
  border-bottom: 2px solid #dee3e9;
  > li {
    margin-bottom: -2px;
  }
}

.nav-tabs > .active > a, .nav-tabs > .active > a:hover {
  border: 2px solid #dee3e9;
  border-bottom-color: transparent;
}

.nav-tabs > li > a {
  color: #A1A8AE;
  font-weight: bold;
  padding-left: 14px;
  padding-right: 14px;
  &:hover {
    background-color: transparent;
    border-color: transparent;
  }
}<|MERGE_RESOLUTION|>--- conflicted
+++ resolved
@@ -1051,17 +1051,6 @@
 
 #chart { margin-bottom: 15px; overflow: hidden; }
 
-/* tracebacks */
-<<<<<<< HEAD
-.frame table.vars { margin:5px 0 0 35px; }
-
-.frame p {
-  font-size: 11px;
-}
-table.vars td.code { overflow: hidden; }
-table.vars td.code pre { margin-bottom: 0; }
-=======
->>>>>>> e9f11987
 div.pastebin textarea { padding: 10px; background: #f9f9f9; border-color: #ddd; }
 
 ul.traceback { list-style-type: none; margin-left: 0; }
@@ -1260,16 +1249,12 @@
   }
 }
 
-<<<<<<< HEAD
-=======
 [class*="icon-"] {
   background-image: url(@iconSpritePath);
 }
 .icon-white {
   background-image: url(@iconWhiteSpritePath);
 }
-
->>>>>>> e9f11987
 
 .plugin-meta {
   .description {
